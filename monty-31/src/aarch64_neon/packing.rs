use alloc::vec::Vec;
use core::arch::aarch64::{self, int32x4_t, uint32x4_t};
use core::arch::asm;
use core::hint::unreachable_unchecked;
use core::iter::{Product, Sum};
use core::mem::transmute;
use core::ops::{Add, AddAssign, Div, DivAssign, Mul, MulAssign, Neg, Sub, SubAssign};

use p3_field::interleave::{interleave_u32, interleave_u64};
use p3_field::op_assign_macros::{
    impl_add_assign, impl_add_base_field, impl_div_methods, impl_mul_base_field, impl_mul_methods,
    impl_packed_value, impl_rng, impl_sub_assign, impl_sub_base_field, impl_sum_prod_base_field,
    ring_sum,
};
use p3_field::{
    Algebra, Field, InjectiveMonomial, PackedField, PackedFieldPow2, PackedValue,
    PermutationMonomial, PrimeCharacteristicRing, impl_packed_field_pow_2, uint32x4_mod_add,
    uint32x4_mod_sub,
};
use p3_util::reconstitute_from_base;
use rand::Rng;
use rand::distr::{Distribution, StandardUniform};

use super::utils::halve_neon;
use crate::{
    BinomialExtensionData, FieldParameters, MontyField31, PackedMontyParameters,
    RelativelyPrimePower,
};

const WIDTH: usize = 4;

pub trait MontyParametersNeon {
    const PACKED_P: uint32x4_t;
    const PACKED_MU: int32x4_t;
}

/// Vectorized NEON implementation of `MontyField31` arithmetic.
#[derive(Clone, Copy, Debug, Default, PartialEq, Eq)]
#[repr(transparent)] // Needed to make `transmute`s safe.
#[must_use]
pub struct PackedMontyField31Neon<PMP: PackedMontyParameters>(pub [MontyField31<PMP>; WIDTH]);

impl<PMP: PackedMontyParameters> PackedMontyField31Neon<PMP> {
    /// Get an arch-specific vector representing the packed values.
    #[inline]
    #[must_use]
    pub(crate) fn to_vector(self) -> uint32x4_t {
        unsafe {
            // Safety: `MontyField31` is `repr(transparent)` so it can be transmuted to `u32`. It
            // follows that `[MontyField31; WIDTH]` can be transmuted to `[u32; WIDTH]`, which can be
            // transmuted to `uint32x4_t`, since arrays are guaranteed to be contiguous in memory.
            // Finally `PackedMontyField31Neon` is `repr(transparent)` so it can be transmuted to
            // `[MontyField31; WIDTH]`.
            transmute(self)
        }
    }

    /// Get an arch-specific vector representing the packed values.
    #[inline]
    #[must_use]
    pub(crate) fn to_signed_vector(self) -> int32x4_t {
        unsafe {
            // Safety: `MontyField31` is `repr(transparent)` so it can be transmuted to `u32` furthermore
            // the u32 is guaranteed to be less than `2^31` so it can be safely reinterpreted as an `i32`. It
            // follows that `[MontyField31; WIDTH]` can be transmuted to `[i32; WIDTH]`, which can be
            // transmuted to `int32x4_t`, since arrays are guaranteed to be contiguous in memory.
            // Finally `PackedMontyField31Neon` is `repr(transparent)` so it can be transmuted to
            // `[MontyField31; WIDTH]`.
            transmute(self)
        }
    }

    /// Make a packed field vector from an arch-specific vector.
    ///
    /// SAFETY: The caller must ensure that each element of `vector` represents a valid `MontyField31`.
    /// In particular, each element of vector must be in `0..P` (canonical form).
    #[inline]
    pub(crate) unsafe fn from_vector(vector: uint32x4_t) -> Self {
        unsafe {
            // Safety: It is up to the user to ensure that elements of `vector` represent valid
            // `MontyField31` values. We must only reason about memory representations. `uint32x4_t` can be
            // transmuted to `[u32; WIDTH]` (since arrays elements are contiguous in memory), which can
            // be transmuted to `[MontyField31; WIDTH]` (since `MontyField31` is `repr(transparent)`), which in
            // turn can be transmuted to `PackedMontyField31Neon` (since `PackedMontyField31Neon` is also
            // `repr(transparent)`).
            transmute(vector)
        }
    }

    /// Copy `value` to all positions in a packed vector. This is the same as
    /// `From<MontyField31>::from`, but `const`.
    #[inline]
    const fn broadcast(value: MontyField31<PMP>) -> Self {
        Self([value; WIDTH])
    }
}

impl<PMP: PackedMontyParameters> From<MontyField31<PMP>> for PackedMontyField31Neon<PMP> {
    #[inline]
    fn from(value: MontyField31<PMP>) -> Self {
        Self::broadcast(value)
    }
}

impl<PMP: PackedMontyParameters> Add for PackedMontyField31Neon<PMP> {
    type Output = Self;
    #[inline]
    fn add(self, rhs: Self) -> Self {
        let lhs = self.to_vector();
        let rhs = rhs.to_vector();
        let res = uint32x4_mod_add(lhs, rhs, PMP::PACKED_P);
        unsafe {
            // Safety: `uint32x4_mod_add` returns values in canonical form when given values in canonical form.
            Self::from_vector(res)
        }
    }
}

impl<PMP: PackedMontyParameters> Sub for PackedMontyField31Neon<PMP> {
    type Output = Self;
    #[inline]
    fn sub(self, rhs: Self) -> Self {
        let lhs = self.to_vector();
        let rhs = rhs.to_vector();
        let res = uint32x4_mod_sub(lhs, rhs, PMP::PACKED_P);
        unsafe {
            // Safety: `uint32x4_mod_sub` returns values in canonical form when given values in canonical form.
            Self::from_vector(res)
        }
    }
}

impl<PMP: PackedMontyParameters> Neg for PackedMontyField31Neon<PMP> {
    type Output = Self;
    #[inline]
    fn neg(self) -> Self {
        let val = self.to_vector();
        let res = neg::<PMP>(val);
        unsafe {
            // Safety: `neg` returns values in canonical form when given values in canonical form.
            Self::from_vector(res)
        }
    }
}

impl<PMP: PackedMontyParameters> Mul for PackedMontyField31Neon<PMP> {
    type Output = Self;
    #[inline]
    fn mul(self, rhs: Self) -> Self {
        let lhs = self.to_signed_vector();
        let rhs = rhs.to_signed_vector();
        let res = mul::<PMP>(lhs, rhs);
        unsafe {
            // Safety: `mul` returns values in canonical form when given values in canonical form.
            Self::from_vector(res)
        }
    }
}

impl_add_assign!(PackedMontyField31Neon, (PackedMontyParameters, PMP));
impl_sub_assign!(PackedMontyField31Neon, (PackedMontyParameters, PMP));
impl_mul_methods!(PackedMontyField31Neon, (FieldParameters, FP));
ring_sum!(PackedMontyField31Neon, (FieldParameters, FP));
impl_rng!(PackedMontyField31Neon, (PackedMontyParameters, PMP));

impl<FP: FieldParameters> PrimeCharacteristicRing for PackedMontyField31Neon<FP> {
    type PrimeSubfield = MontyField31<FP>;

    const ZERO: Self = Self::broadcast(MontyField31::ZERO);
    const ONE: Self = Self::broadcast(MontyField31::ONE);
    const TWO: Self = Self::broadcast(MontyField31::TWO);
    const NEG_ONE: Self = Self::broadcast(MontyField31::NEG_ONE);

    #[inline]
    fn from_prime_subfield(f: Self::PrimeSubfield) -> Self {
        f.into()
    }

    #[inline]
    fn halve(&self) -> Self {
        let val = self.to_vector();
        let halved = halve_neon::<FP>(val);
        unsafe {
            // Safety: `halve_neon` returns values in canonical form when given values in canonical form.
            Self::from_vector(halved)
        }
    }

    #[inline]
    fn cube(&self) -> Self {
        let val = self.to_signed_vector();
        let res = cube::<FP>(val);
        unsafe {
            // Safety: `cube` returns values in canonical form when given values in canonical form.
            Self::from_vector(res)
        }
    }

    #[inline(always)]
    fn zero_vec(len: usize) -> Vec<Self> {
        // SAFETY: this is a repr(transparent) wrapper around an array.
        unsafe { reconstitute_from_base(MontyField31::<FP>::zero_vec(len * WIDTH)) }
    }

    #[inline(always)]
    fn exp_const_u64<const POWER: u64>(&self) -> Self {
        // We provide specialised code for the powers 3, 5, 7 as these turn up regularly.
        // The other powers could be specialised similarly but we ignore this for now.
        match POWER {
            0 => Self::ONE,
            1 => *self,
            2 => self.square(),
            3 => self.cube(),
            4 => self.square().square(),
            5 => {
                let val = self.to_signed_vector();
                unsafe {
                    // Safety: `exp_5` returns values in canonical form when given values in canonical form.
                    let res = exp_5::<FP>(val);
                    Self::from_vector(res)
                }
            }
            6 => self.square().cube(),
            7 => {
                let val = self.to_signed_vector();
                unsafe {
                    // Safety: `exp_7` returns values in canonical form when given values in canonical form.
                    let res = exp_7::<FP>(val);
                    Self::from_vector(res)
                }
            }
            _ => self.exp_u64(POWER),
        }
    }
}

impl_add_base_field!(
    PackedMontyField31Neon,
    MontyField31,
    (PackedMontyParameters, PMP)
);
impl_sub_base_field!(
    PackedMontyField31Neon,
    MontyField31,
    (PackedMontyParameters, PMP)
);
impl_mul_base_field!(
    PackedMontyField31Neon,
    MontyField31,
    (PackedMontyParameters, PMP)
);
impl_div_methods!(PackedMontyField31Neon, MontyField31, (FieldParameters, FP));
impl_sum_prod_base_field!(PackedMontyField31Neon, MontyField31, (FieldParameters, FP));

impl<FP: FieldParameters> Algebra<MontyField31<FP>> for PackedMontyField31Neon<FP> {}

impl<FP: FieldParameters + RelativelyPrimePower<D>, const D: u64> InjectiveMonomial<D>
    for PackedMontyField31Neon<FP>
{
}

impl<FP: FieldParameters + RelativelyPrimePower<D>, const D: u64> PermutationMonomial<D>
    for PackedMontyField31Neon<FP>
{
    fn injective_exp_root_n(&self) -> Self {
        FP::exp_root_d(*self)
    }
}

/// No-op. Prevents the compiler from deducing the value of the vector.
///
/// Similar to `core::hint::black_box`, it can be used to stop the compiler applying undesirable
/// "optimizations". Unlike the built-in `black_box`, it does not force the value to be written to
/// and then read from the stack.
#[inline]
#[must_use]
fn confuse_compiler(x: uint32x4_t) -> uint32x4_t {
    let y;
    unsafe {
        asm!(
            "/*{0:v}*/",
            inlateout(vreg) x => y,
            options(nomem, nostack, preserves_flags, pure),
        );
        // Below tells the compiler the semantics of this so it can still do constant folding, etc.
        // You may ask, doesn't it defeat the point of the inline asm block to tell the compiler
        // what it does? The answer is that we still inhibit the transform we want to avoid, so
        // apparently not. Idk, LLVM works in mysterious ways.
        if transmute::<uint32x4_t, [u32; 4]>(x) != transmute::<uint32x4_t, [u32; 4]>(y) {
            unreachable_unchecked();
        }
    }
    y
}

// MONTGOMERY MULTIPLICATION
//   This implementation is based on [1] but with changes. The reduction is as follows:
//
// Constants: P < 2^31
//            B = 2^32
//            μ = P^-1 mod B
// Input: -P^2 <= C <= P^2
// Output: -P < D < P such that D = C B^-1 (mod P)
// Define:
//   smod_B(a) = r, where -B/2 <= r <= B/2 - 1 and r = a (mod B).
// Algorithm:
//   1. Q := smod_B(μ C)
//   2. D := (C - Q P) / B
//
// We first show that the division in step 2. is exact. It suffices to show that C = Q P (mod B). By
// definition of Q, smod_B, and μ, we have Q P = smod_B(μ C) P = μ C P = P^-1 C P = C (mod B).
//
// We also have C - Q P = C (mod P), so thus D = C B^-1 (mod P).
//
// It remains to show that D is in the correct range. It suffices to show that -P B < C - Q P < P B.
// We know that -P^2 <= C <= P^2 and (-B / 2) P <= Q P <= (B/2 - 1) P. Then
// (1 - B/2) P - P^2 <= C - Q P <= (B/2) P + P^2. Now, P < B/2, so B/2 + P < B and
// (B/2) P + P^2 < P B; also B/2 - 1 + P < B, so -P B < (1 - B/2) P - P^2.
// Hence, -P B < C - Q P < P B as desired.
//
// [1] Modern Computer Arithmetic, Richard Brent and Paul Zimmermann, Cambridge University Press,
//     2010, algorithm 2.7.

#[inline]
#[must_use]
fn mulby_mu<MPNeon: MontyParametersNeon>(val: int32x4_t) -> int32x4_t {
    // We want this to compile to:
    //      mul      res.4s, val.4s, MU.4s
    // throughput: .25 cyc/vec (16 els/cyc)
    // latency: 3 cyc

    unsafe { aarch64::vmulq_s32(val, MPNeon::PACKED_MU) }
}

#[inline]
#[must_use]
fn get_c_hi(lhs: int32x4_t, rhs: int32x4_t) -> int32x4_t {
    // We want this to compile to:
    //      sqdmulh  c_hi.4s, lhs.4s, rhs.4s
    // throughput: .25 cyc/vec (16 els/cyc)
    // latency: 3 cyc

    unsafe {
        // Get bits 31, ..., 62 of C. Note that `sqdmulh` saturates when the product doesn't fit in
        // an `i63`, but this cannot happen here due to our bounds on `lhs` and `rhs`.
        aarch64::vqdmulhq_s32(lhs, rhs)
    }
}

#[inline]
#[must_use]
fn get_qp_hi<MPNeon: MontyParametersNeon>(lhs: int32x4_t, mu_rhs: int32x4_t) -> int32x4_t {
    // We want this to compile to:
    //      mul      q.4s, lhs.4s, mu_rhs.4s
    //      sqdmulh  qp_hi.4s, q.4s, P.4s
    // throughput: .5 cyc/vec (8 els/cyc)
    // latency: 6 cyc

    unsafe {
        // Form `Q`.
        let q = aarch64::vmulq_s32(lhs, mu_rhs);

        // Gets bits 31, ..., 62 of Q P. Again, saturation is not an issue because `P` is not
        // -2**31.
        aarch64::vqdmulhq_s32(q, aarch64::vreinterpretq_s32_u32(MPNeon::PACKED_P))
    }
}

/// Multiply MontyField31 field elements.
///
/// # Safety
<<<<<<< HEAD
/// Inputs must be signed 32-bit integers in the range (-P, P).
=======
/// Inputs must be signed 32-bit integers in the range [-P, P].
>>>>>>> 442c9531
/// Outputs will be a unsigned 32-bit integers in canonical form [0, ..., P).
#[inline]
#[must_use]
fn mul<MPNeon: MontyParametersNeon>(lhs: int32x4_t, rhs: int32x4_t) -> uint32x4_t {
    // We want this to compile to:
    //      sqdmulh  c_hi.4s, lhs.4s, rhs.4s
    //      mul      mu_rhs.4s, rhs.4s, MU.4s
    //      mul      q.4s, lhs.4s, mu_rhs.4s
    //      sqdmulh  qp_hi.4s, q.4s, P.4s
    //      shsub    res.4s, c_hi.4s, qp_hi.4s
    //      cmgt     underflow.4s, qp_hi.4s, c_hi.4s
    //      mls      res.4s, underflow.4s, P.4s
    // throughput: 1.75 cyc/vec (2.29 els/cyc)
    // latency: (lhs->) 11 cyc, (rhs->) 14 cyc

    unsafe {
        let mu_rhs = mulby_mu::<MPNeon>(rhs);
        let d = mul_with_precomp::<MPNeon, true>(lhs, rhs, mu_rhs);

        // Safe as mul_with_precomp::<MPNeon, true> returns integers in [0, P)
        aarch64::vreinterpretq_u32_s32(d)
    }
}

/// Multiply MontyField31 field elements using precomputation.
///
/// Allows us to reuse `mu_rhs`.
///
/// # Safety
<<<<<<< HEAD
/// Both `lhs` and `rhs` must be signed 32-bit integers in the range (-P, P).
=======
/// Both `lhs` and `rhs` must be signed 32-bit integers in the range [-P, P].
>>>>>>> 442c9531
/// `mu_rhs` must be equal to `MPNeon::PACKED_MU * rhs mod 2^32`
///
/// Output will be signed 32-bit integers either in (-P, P) if CANONICAL is set to false
/// or in [0, P) if CANONICAL is set to true.
#[inline]
#[must_use]
fn mul_with_precomp<MPNeon: MontyParametersNeon, const CANONICAL: bool>(
    lhs: int32x4_t,
    rhs: int32x4_t,
    mu_rhs: int32x4_t,
) -> int32x4_t {
    // If CANONICAL:
    //  We want this to compile to:
    //      sqdmulh  c_hi.4s, lhs.4s, rhs.4s
    //      mul      q.4s, lhs.4s, mu_rhs.4s
    //      sqdmulh  qp_hi.4s, q.4s, P.4s
    //      shsub    res.4s, c_hi.4s, qp_hi.4s
    //      cmgt     underflow.4s, qp_hi.4s, c_hi.4s
    //      mls      res.4s, underflow.4s, P.4s
    //
    //      throughput: 1.5 cyc/vec (2.66 els/cyc)
    //      latency: 11 cyc
    //
    // If !CANONICAL:
    //  We want this to compile to:
    //      sqdmulh  c_hi.4s, lhs.4s, rhs.4s
    //      mul      q.4s, lhs.4s, mu_rhs.4s
    //      sqdmulh  qp_hi.4s, q.4s, P.4s
    //      shsub    res.4s, c_hi.4s, qp_hi.4s
    //
    //      throughput: 1 cyc/vec (4 els/cyc)
    //      latency: 8 cyc
    //
    unsafe {
        let c_hi = get_c_hi(lhs, rhs);
        let qp_hi = get_qp_hi::<MPNeon>(lhs, mu_rhs);
        let d = aarch64::vhsubq_s32(c_hi, qp_hi);

        // This branch will be removed by the compiler.
        if CANONICAL {
            // We reduce d to canonical form. d is negative iff `c_hi > qp_hi`, so if that's the
            // case then we add P. Note that if `c_hi > qp_hi` then `underflow` is -1, so we must
            // _subtract_ `underflow` * P.
            let underflow = aarch64::vcltq_s32(c_hi, qp_hi);

            // As underflow and MPNeon::PACKED_P are unsigned we use the unsigned version of multiply
            // and subtract. Note that on bits, the signed and unsigned versions are literally identical.
            let reduced = aarch64::vmlsq_u32(
                aarch64::vreinterpretq_u32_s32(d),
                confuse_compiler(underflow),
                MPNeon::PACKED_P,
            );

            // We convert back to int32x4_t to match the function output.
            aarch64::vreinterpretq_s32_u32(reduced)
        } else {
            d
        }
    }
}

/// Take cube of MontyField31 field elements.
///
/// # Safety
<<<<<<< HEAD
/// Inputs must be signed 32-bit integers in the range (-P, P).
=======
/// Inputs must be signed 32-bit integers in the range [-P, P].
>>>>>>> 442c9531
/// Outputs will be a unsigned 32-bit integers in canonical form [0, ..., P).
#[inline]
#[must_use]
fn cube<MPNeon: MontyParametersNeon>(val: int32x4_t) -> uint32x4_t {
    // throughput: 2.75 cyc/vec (1.45 els/cyc)
    // latency: 22 cyc

    unsafe {
        let mu_val = mulby_mu::<MPNeon>(val);

        let val_2 = mul_with_precomp::<MPNeon, false>(val, val, mu_val);
        let val_3 = mul_with_precomp::<MPNeon, true>(val_2, val, mu_val);

        // Safe as mul_with_precomp::<MPNeon, true> returns integers in [0, P)
        aarch64::vreinterpretq_u32_s32(val_3)
    }
}

/// Take the fifth power of the MontyField31 field elements.
///
/// # Safety
<<<<<<< HEAD
/// Inputs must be signed 32-bit integers in the range (-P, P).
=======
/// Inputs must be signed 32-bit integers in the range [-P, P].
>>>>>>> 442c9531
/// Outputs will be a unsigned 32-bit integers in canonical form [0, ..., P).
#[inline]
#[must_use]
fn exp_5<MPNeon: MontyParametersNeon>(val: int32x4_t) -> uint32x4_t {
    // throughput: 4 cyc/vec (1 els/cyc)
    // latency: 30 cyc

    unsafe {
        let mu_val = mulby_mu::<MPNeon>(val);

        let val_2 = mul_with_precomp::<MPNeon, false>(val, val, mu_val);
<<<<<<< HEAD

        // mu_val_2 and val_3 can be computed in parallel.
        let mu_val_2 = mulby_mu::<MPNeon>(val_2);
        let val_3 = mul_with_precomp::<MPNeon, false>(val_2, val, mu_val);

        let val_5 = mul_with_precomp::<MPNeon, true>(val_3, val_2, mu_val_2);

        // Safe as mul_with_precomp::<MPNeon, true> returns integers in [0, P)
        aarch64::vreinterpretq_u32_s32(val_5)
    }
}

/// Take the seventh power of the MontyField31 field elements.
///
/// # Safety
/// Inputs must be signed 32-bit integers in the range (-P, P).
/// Outputs will be a unsigned 32-bit integers in canonical form [0, ..., P).
#[inline]
#[must_use]
fn exp_7<MPNeon: MontyParametersNeon>(val: int32x4_t) -> uint32x4_t {
    // throughput: 5.25 cyc/vec (0.76 els/cyc)
    // latency: 33 cyc

    unsafe {
        let mu_val = mulby_mu::<MPNeon>(val);

        let val_2 = mul_with_precomp::<MPNeon, false>(val, val, mu_val);

        // mu_val_2, val_4 and val_3, mu_val_3 can be computed in parallel.
        let mu_val_2 = mulby_mu::<MPNeon>(val_2);
        let val_3 = mul_with_precomp::<MPNeon, false>(val_2, val, mu_val);

        let mu_val_3 = mulby_mu::<MPNeon>(val_3);
        let val_4 = mul_with_precomp::<MPNeon, false>(val_2, val_2, mu_val_2);

        let val_7 = mul_with_precomp::<MPNeon, true>(val_4, val_3, mu_val_3);

=======

        // mu_val_2 and val_3 can be computed in parallel.
        let mu_val_2 = mulby_mu::<MPNeon>(val_2);
        let val_3 = mul_with_precomp::<MPNeon, false>(val_2, val, mu_val);

        let val_5 = mul_with_precomp::<MPNeon, true>(val_3, val_2, mu_val_2);

        // Safe as mul_with_precomp::<MPNeon, true> returns integers in [0, P)
        aarch64::vreinterpretq_u32_s32(val_5)
    }
}

/// Take the seventh power of the MontyField31 field elements.
///
/// # Safety
/// Inputs must be signed 32-bit integers in the range [-P, P].
/// Outputs will be a unsigned 32-bit integers in canonical form [0, ..., P).
#[inline]
#[must_use]
fn exp_7<MPNeon: MontyParametersNeon>(val: int32x4_t) -> uint32x4_t {
    // throughput: 5.25 cyc/vec (0.76 els/cyc)
    // latency: 33 cyc

    unsafe {
        let mu_val = mulby_mu::<MPNeon>(val);

        let val_2 = mul_with_precomp::<MPNeon, false>(val, val, mu_val);

        // mu_val_2, val_4 and val_3, mu_val_3 can be computed in parallel.
        let mu_val_2 = mulby_mu::<MPNeon>(val_2);
        let val_3 = mul_with_precomp::<MPNeon, false>(val_2, val, mu_val);

        let mu_val_3 = mulby_mu::<MPNeon>(val_3);
        let val_4 = mul_with_precomp::<MPNeon, false>(val_2, val_2, mu_val_2);

        let val_7 = mul_with_precomp::<MPNeon, true>(val_4, val_3, mu_val_3);

>>>>>>> 442c9531
        // Safe as mul_with_precomp::<MPNeon, true> returns integers in [0, P)
        aarch64::vreinterpretq_u32_s32(val_7)
    }
}

/// Negate a vector of Monty31 field elements in canonical form.
/// If the inputs are not in canonical form, the result is undefined.
#[inline]
#[must_use]
fn neg<MPNeon: MontyParametersNeon>(val: uint32x4_t) -> uint32x4_t {
    // We want this to compile to:
    //      sub   t.4s, P.4s, val.4s
    //      cmeq  is_zero.4s, val.4s, #0
    //      bic   res.4s, t.4s, is_zero.4s
    // throughput: .75 cyc/vec (5.33 els/cyc)
    // latency: 4 cyc

    // This has the same throughput as `sub(0, val)` but slightly lower latency.

    //   We want to return (-val) mod P. This is equivalent to returning `0` if `val = 0` and
    // `P - val` otherwise, since `val` is in `0, ..., P - 1`.
    //   Let `t := P - val` and let `is_zero := (-1) mod 2^32` if `val = 0` and `0` otherwise.
    //   We return `r := t & ~is_zero`, which is `t` if `val > 0` and `0` otherwise, as desired.
    unsafe {
        // Safety: If this code got compiled then NEON intrinsics are available.
        let t = aarch64::vsubq_u32(MPNeon::PACKED_P, val);
        let is_zero = aarch64::vceqzq_u32(val);
        aarch64::vbicq_u32(t, is_zero)
    }
}

impl_packed_value!(
    PackedMontyField31Neon,
    MontyField31,
    WIDTH,
    (PackedMontyParameters, PMP)
);

unsafe impl<FP: FieldParameters> PackedField for PackedMontyField31Neon<FP> {
    type Scalar = MontyField31<FP>;
}

impl_packed_field_pow_2!(
    PackedMontyField31Neon, (FieldParameters, FP);
    [
        (1, interleave_u32),
        (2, interleave_u64),
    ],
    WIDTH
);

/// Multiplication in a quartic binomial extension field.
#[inline]
pub(crate) fn quartic_mul_packed<FP, const WIDTH: usize>(
    a: &[MontyField31<FP>; WIDTH],
    b: &[MontyField31<FP>; WIDTH],
    res: &mut [MontyField31<FP>; WIDTH],
) where
    FP: FieldParameters + BinomialExtensionData<WIDTH>,
{
    // TODO: This could be optimised further with a custom NEON implementation.
    assert_eq!(WIDTH, 4);
    let packed_b = PackedMontyField31Neon([b[0], b[1], b[2], b[3]]);
    let w_b = FP::mul_w(packed_b).0;
    let w_b1 = w_b[1];
    let w_b2 = w_b[2];
    let w_b3 = w_b[3];

    // Constant term = a0*b0 + w(a1*b3 + a2*b2 + a3*b1)
    // Linear term = a0*b1 + a1*b0 + w(a2*b3 + a3*b2)
    // Square term = a0*b2 + a1*b1 + a2*b0 + w(a3*b3)
    // Cubic term = a0*b3 + a1*b2 + a2*b1 + a3*b0
    let lhs: [PackedMontyField31Neon<FP>; 4] = [a[0].into(), a[1].into(), a[2].into(), a[3].into()];
    let rhs = [
        PackedMontyField31Neon([b[0], b[1], b[2], b[3]]),
        PackedMontyField31Neon([w_b3, b[0], b[1], b[2]]),
        PackedMontyField31Neon([w_b2, w_b3, b[0], b[1]]),
        PackedMontyField31Neon([w_b1, w_b2, w_b3, b[0]]),
    ];

    let dot = PackedMontyField31Neon::dot_product(&lhs, &rhs).0;

    res[..].copy_from_slice(&dot);
}

/// Multiplication in a quintic binomial extension field.
#[inline]
pub(crate) fn quintic_mul_packed<FP, const WIDTH: usize>(
    a: &[MontyField31<FP>; WIDTH],
    b: &[MontyField31<FP>; WIDTH],
    res: &mut [MontyField31<FP>; WIDTH],
) where
    FP: FieldParameters + BinomialExtensionData<WIDTH>,
{
    // TODO: This could be optimised further with a custom NEON implementation.
    assert_eq!(WIDTH, 5);
    let packed_b = PackedMontyField31Neon([b[1], b[2], b[3], b[4]]);
    let w_b = FP::mul_w(packed_b).0;
    let w_b1 = w_b[0];
    let w_b2 = w_b[1];
    let w_b3 = w_b[2];
    let w_b4 = w_b[3];

    // Constant term = a0*b0 + w(a1*b4 + a2*b3 + a3*b2 + a4*b1)
    // Linear term = a0*b1 + a1*b0 + w(a2*b4 + a3*b3 + a4*b2)
    // Square term = a0*b2 + a1*b1 + a2*b0 + w(a3*b4 + a4*b3)
    // Cubic term = a0*b3 + a1*b2 + a2*b1 + a3*b0 + w*a4*b4
    // Quartic term = a0*b4 + a1*b3 + a2*b2 + a3*b1 + a4*b0
    let lhs: [PackedMontyField31Neon<FP>; 5] = [
        a[0].into(),
        a[1].into(),
        a[2].into(),
        a[3].into(),
        a[4].into(),
    ];
    let rhs = [
        PackedMontyField31Neon([b[0], b[1], b[2], b[3]]),
        PackedMontyField31Neon([w_b4, b[0], b[1], b[2]]),
        PackedMontyField31Neon([w_b3, w_b4, b[0], b[1]]),
        PackedMontyField31Neon([w_b2, w_b3, w_b4, b[0]]),
        PackedMontyField31Neon([w_b1, w_b2, w_b3, w_b4]),
    ];

    let dot = PackedMontyField31Neon::dot_product(&lhs, &rhs).0;

    res[..4].copy_from_slice(&dot);
    res[4] =
        MontyField31::dot_product::<5>(a[..].try_into().unwrap(), &[b[4], b[3], b[2], b[1], b[0]]);
}

/// Multiplication in an octic binomial extension field.
#[inline]
pub(crate) fn octic_mul_packed<FP, const WIDTH: usize>(
    a: &[MontyField31<FP>; WIDTH],
    b: &[MontyField31<FP>; WIDTH],
    res: &mut [MontyField31<FP>; WIDTH],
) where
    FP: FieldParameters + BinomialExtensionData<WIDTH> + FieldParameters,
{
    // TODO: This could be optimised further with a custom NEON implementation.
    assert_eq!(WIDTH, 8);
    let packed_b_lo = PackedMontyField31Neon([b[0], b[1], b[2], b[3]]);
    let packed_b_hi = PackedMontyField31Neon([b[4], b[5], b[6], b[7]]);
    let w_b_lo = FP::mul_w(packed_b_lo).0;
    let w_b_hi = FP::mul_w(packed_b_hi).0;

    // Constant coefficient = a0*b0 + w(a1*b7 + ... + a7*b1)
    // Linear coefficient = a0*b1 + a1*b0 + w(a2*b7 + ... + a7*b2)
    // Square coefficient = a0*b2 + .. + a2*b0 + w(a3*b7 + ... + a7*b3)
    // Cube coefficient = a0*b3 + .. + a3*b0 + w(a4*b7 + ... + a7*b4)
    // Quartic coefficient = a0*b4 + ... + a4*b0 + w(a5*b7 + ... + a7*b5)
    // Quintic coefficient = a0*b5 + ... + a5*b0 + w(a6*b7 + ... + a7*b6)
    // Sextic coefficient = a0*b6 + ... + a6*b0 + w*a7*b7
    // Final coefficient = a0*b7 + ... + a7*b0
    let lhs: [PackedMontyField31Neon<FP>; 8] = [
        a[0].into(),
        a[1].into(),
        a[2].into(),
        a[3].into(),
        a[4].into(),
        a[5].into(),
        a[6].into(),
        a[7].into(),
    ];
    let rhs_0 = [
        PackedMontyField31Neon([b[0], b[1], b[2], b[3]]),
        PackedMontyField31Neon([w_b_hi[3], b[0], b[1], b[2]]),
        PackedMontyField31Neon([w_b_hi[2], w_b_hi[3], b[0], b[1]]),
        PackedMontyField31Neon([w_b_hi[1], w_b_hi[2], w_b_hi[3], b[0]]),
        PackedMontyField31Neon([w_b_hi[0], w_b_hi[1], w_b_hi[2], w_b_hi[3]]),
        PackedMontyField31Neon([w_b_lo[3], w_b_hi[0], w_b_hi[1], w_b_hi[2]]),
        PackedMontyField31Neon([w_b_lo[2], w_b_lo[3], w_b_hi[0], w_b_hi[1]]),
        PackedMontyField31Neon([w_b_lo[1], w_b_lo[2], w_b_lo[3], w_b_hi[0]]),
    ];
    let rhs_1 = [
        PackedMontyField31Neon([b[4], b[5], b[6], b[7]]),
        PackedMontyField31Neon([b[3], b[4], b[5], b[6]]),
        PackedMontyField31Neon([b[2], b[3], b[4], b[5]]),
        PackedMontyField31Neon([b[1], b[2], b[3], b[4]]),
        PackedMontyField31Neon([b[0], b[1], b[2], b[3]]),
        PackedMontyField31Neon([w_b_hi[3], b[0], b[1], b[2]]),
        PackedMontyField31Neon([w_b_hi[2], w_b_hi[3], b[0], b[1]]),
        PackedMontyField31Neon([w_b_hi[1], w_b_hi[2], w_b_hi[3], b[0]]),
    ];

    let dot_0 = PackedMontyField31Neon::dot_product(&lhs, &rhs_0).0;
    let dot_1 = PackedMontyField31Neon::dot_product(&lhs, &rhs_1).0;

    res[..4].copy_from_slice(&dot_0);
    res[4..].copy_from_slice(&dot_1);
}

/// Multiplication by a base field element in a binomial extension field.
#[inline]
pub(crate) fn base_mul_packed<FP, const WIDTH: usize>(
    a: [MontyField31<FP>; WIDTH],
    b: MontyField31<FP>,
    res: &mut [MontyField31<FP>; WIDTH],
) where
    FP: FieldParameters + BinomialExtensionData<WIDTH>,
{
    match WIDTH {
        1 => res[0] = a[0] * b,
        4 => {
            let lhs = PackedMontyField31Neon([a[0], a[1], a[2], a[3]]);

            let out = lhs * b;

            res.copy_from_slice(&out.0[..4]);
        }
        5 => {
            let lhs = PackedMontyField31Neon([a[0], a[1], a[2], a[3]]);

            let out = lhs * b;
            res[4] = a[4] * b;

            res[..4].copy_from_slice(&out.0[..4]);
        }
        8 => {
            let lhs_lo = PackedMontyField31Neon([a[0], a[1], a[2], a[3]]);
            let lhs_hi = PackedMontyField31Neon([a[4], a[5], a[6], a[7]]);

            let out_lo = lhs_lo * b;
            let out_hi = lhs_hi * b;

            res[..4].copy_from_slice(&out_lo.0);
            res[4..].copy_from_slice(&out_hi.0);
        }
        _ => panic!("Unsupported binomial extension degree: {}", WIDTH),
    }
}

/// Raise MontyField31 field elements to a small constant power `D`.
///
/// Currently, `D` must be one of 3, 5, or 7, if other powers are needed we can easily add them.
///
/// # Safety
/// Inputs must be signed 32-bit integers in the range `[-P, P]`.
/// Outputs will be unsigned 32-bit integers in canonical form `[0, P)`.
#[inline(always)]
#[must_use]
pub(crate) fn exp_small<PMP, const D: u64>(val: int32x4_t) -> uint32x4_t
where
    PMP: PackedMontyParameters + FieldParameters,
{
    match D {
        3 => cube::<PMP>(val),
        5 => exp_5::<PMP>(val),
        7 => exp_7::<PMP>(val),
        _ => panic!("No exp function for given D"),
    }
}<|MERGE_RESOLUTION|>--- conflicted
+++ resolved
@@ -21,6 +21,7 @@
 use rand::Rng;
 use rand::distr::{Distribution, StandardUniform};
 
+use super::utils::halve_neon;
 use super::utils::halve_neon;
 use crate::{
     BinomialExtensionData, FieldParameters, MontyField31, PackedMontyParameters,
@@ -369,11 +370,7 @@
 /// Multiply MontyField31 field elements.
 ///
 /// # Safety
-<<<<<<< HEAD
-/// Inputs must be signed 32-bit integers in the range (-P, P).
-=======
 /// Inputs must be signed 32-bit integers in the range [-P, P].
->>>>>>> 442c9531
 /// Outputs will be a unsigned 32-bit integers in canonical form [0, ..., P).
 #[inline]
 #[must_use]
@@ -403,11 +400,7 @@
 /// Allows us to reuse `mu_rhs`.
 ///
 /// # Safety
-<<<<<<< HEAD
-/// Both `lhs` and `rhs` must be signed 32-bit integers in the range (-P, P).
-=======
 /// Both `lhs` and `rhs` must be signed 32-bit integers in the range [-P, P].
->>>>>>> 442c9531
 /// `mu_rhs` must be equal to `MPNeon::PACKED_MU * rhs mod 2^32`
 ///
 /// Output will be signed 32-bit integers either in (-P, P) if CANONICAL is set to false
@@ -472,11 +465,7 @@
 /// Take cube of MontyField31 field elements.
 ///
 /// # Safety
-<<<<<<< HEAD
-/// Inputs must be signed 32-bit integers in the range (-P, P).
-=======
 /// Inputs must be signed 32-bit integers in the range [-P, P].
->>>>>>> 442c9531
 /// Outputs will be a unsigned 32-bit integers in canonical form [0, ..., P).
 #[inline]
 #[must_use]
@@ -498,11 +487,7 @@
 /// Take the fifth power of the MontyField31 field elements.
 ///
 /// # Safety
-<<<<<<< HEAD
-/// Inputs must be signed 32-bit integers in the range (-P, P).
-=======
 /// Inputs must be signed 32-bit integers in the range [-P, P].
->>>>>>> 442c9531
 /// Outputs will be a unsigned 32-bit integers in canonical form [0, ..., P).
 #[inline]
 #[must_use]
@@ -514,7 +499,6 @@
         let mu_val = mulby_mu::<MPNeon>(val);
 
         let val_2 = mul_with_precomp::<MPNeon, false>(val, val, mu_val);
-<<<<<<< HEAD
 
         // mu_val_2 and val_3 can be computed in parallel.
         let mu_val_2 = mulby_mu::<MPNeon>(val_2);
@@ -530,7 +514,7 @@
 /// Take the seventh power of the MontyField31 field elements.
 ///
 /// # Safety
-/// Inputs must be signed 32-bit integers in the range (-P, P).
+/// Inputs must be signed 32-bit integers in the range [-P, P].
 /// Outputs will be a unsigned 32-bit integers in canonical form [0, ..., P).
 #[inline]
 #[must_use]
@@ -552,45 +536,6 @@
 
         let val_7 = mul_with_precomp::<MPNeon, true>(val_4, val_3, mu_val_3);
 
-=======
-
-        // mu_val_2 and val_3 can be computed in parallel.
-        let mu_val_2 = mulby_mu::<MPNeon>(val_2);
-        let val_3 = mul_with_precomp::<MPNeon, false>(val_2, val, mu_val);
-
-        let val_5 = mul_with_precomp::<MPNeon, true>(val_3, val_2, mu_val_2);
-
-        // Safe as mul_with_precomp::<MPNeon, true> returns integers in [0, P)
-        aarch64::vreinterpretq_u32_s32(val_5)
-    }
-}
-
-/// Take the seventh power of the MontyField31 field elements.
-///
-/// # Safety
-/// Inputs must be signed 32-bit integers in the range [-P, P].
-/// Outputs will be a unsigned 32-bit integers in canonical form [0, ..., P).
-#[inline]
-#[must_use]
-fn exp_7<MPNeon: MontyParametersNeon>(val: int32x4_t) -> uint32x4_t {
-    // throughput: 5.25 cyc/vec (0.76 els/cyc)
-    // latency: 33 cyc
-
-    unsafe {
-        let mu_val = mulby_mu::<MPNeon>(val);
-
-        let val_2 = mul_with_precomp::<MPNeon, false>(val, val, mu_val);
-
-        // mu_val_2, val_4 and val_3, mu_val_3 can be computed in parallel.
-        let mu_val_2 = mulby_mu::<MPNeon>(val_2);
-        let val_3 = mul_with_precomp::<MPNeon, false>(val_2, val, mu_val);
-
-        let mu_val_3 = mulby_mu::<MPNeon>(val_3);
-        let val_4 = mul_with_precomp::<MPNeon, false>(val_2, val_2, mu_val_2);
-
-        let val_7 = mul_with_precomp::<MPNeon, true>(val_4, val_3, mu_val_3);
-
->>>>>>> 442c9531
         // Safe as mul_with_precomp::<MPNeon, true> returns integers in [0, P)
         aarch64::vreinterpretq_u32_s32(val_7)
     }
