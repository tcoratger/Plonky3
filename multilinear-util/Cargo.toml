--- conflicted
+++ resolved
@@ -28,7 +28,6 @@
 
 [[bench]]
 name = "evaleq"
-<<<<<<< HEAD
 harness = false
 
 [[bench]]
@@ -37,6 +36,4 @@
 
 [[bench]]
 name = "evals"
-=======
->>>>>>> d959e4e1
-harness = false+harness = false
